--- conflicted
+++ resolved
@@ -1,5 +1,5 @@
-<<<<<<< HEAD
 import asyncio
+import uuid
 
 from marshmallow.schema import SchemaMeta
 from typing import Any
@@ -10,18 +10,10 @@
 from app.objects.c_operation import Operation, OperationSchema
 from app.objects.c_planner import PlannerSchema
 from app.objects.c_source import SourceSchema
-=======
-import uuid
-
-from app.api.v2.managers.base_api_manager import BaseApiManager
-from app.api.v2.responses import JsonHttpNotFound, JsonHttpForbidden, JsonHttpBadRequest
-from app.objects.secondclass.c_link import Link
-from app.objects.secondclass.c_executor import Executor
 from app.objects.c_ability import AbilitySchema
 from app.objects.c_agent import Agent
-from app.objects.secondclass.c_executor import ExecutorSchema
-from app.objects.c_operation import Operation
->>>>>>> 8248ed6f
+from app.objects.secondclass.c_executor import Executor, ExecutorSchema
+from app.objects.secondclass.c_link import Link
 from app.utility.base_world import BaseWorld
 
 
@@ -35,7 +27,6 @@
         report = await operation.report(file_svc=self._file_svc, data_svc=self._data_svc)
         return report
 
-<<<<<<< HEAD
     async def create_object_from_schema(self, schema: SchemaMeta, data: dict,
                                         access: BaseWorld.Access, existing_operation: Operation = None):
         if data.get('state'):
@@ -53,7 +44,7 @@
     async def update_object(self, obj: Any, data: dict):
         await self.validate_operation_state(data, obj)
         return super().update_object(obj, data)
-=======
+
     async def get_operation_links(self, operation_id: str, access: dict):
         operation = await self.get_operation_object(operation_id, access)
         links = [link.display for link in operation.chain]
@@ -115,7 +106,6 @@
                                                                                           potential_abilities)
         potential_links = [potential_link.display for potential_link in operation.potential_links]
         return potential_links
->>>>>>> 8248ed6f
 
     """Object Creation Helpers"""
     async def get_operation_object(self, operation_id: str, access: dict):
@@ -125,7 +115,6 @@
             raise JsonHttpNotFound(f'Operation not found: {operation_id}')
         if operation.match(access):
             return operation
-<<<<<<< HEAD
         raise JsonHttpForbidden(f'Cannot view operation due to insufficient permissions: {operation_id}')
 
     async def setup_operation(self, data: dict, access: BaseWorld.Access):
@@ -175,8 +164,6 @@
                 raise JsonHttpBadRequest('This operation has already finished.')
             elif 'state' in data and data.get('state') not in Operation.get_states():
                 raise JsonHttpBadRequest('state must be one of {}'.format(Operation.get_states()))
-=======
-        raise JsonHttpForbidden(f'Insufficient permissions to view operation {operation_id}')
 
     def search_operation_for_link(self, operation: Operation, link_id: str):
         for link in operation.chain:
@@ -224,5 +211,4 @@
             data['description'] = 'Manual command ability'
         data['executors'] = [ExecutorSchema().dump(executor)]
         ability = AbilitySchema().load(data)
-        return ability
->>>>>>> 8248ed6f
+        return ability