--- conflicted
+++ resolved
@@ -101,26 +101,6 @@
         assert event_kwargs['from_status'] == -3
         assert event_kwargs['to_status'] == -5
 
-<<<<<<< HEAD
-    def test_link_knowledge_svc_synchronization(self, loop, executor, ability, knowledge_svc):
-        test_executor = executor(name='psh', platform='windows')
-        test_ability = ability(ability_id='123', executors=[test_executor])
-        fact = Fact(trait='remote.host.fqdn', value='dc')
-        fact2 = Fact(trait='domain.user.name', value='Bob')
-        relationship = Relationship(source=fact, edge='has_admin', target=fact2)
-        test_link = Link(command='echo "this was a triumph"',
-                         paw='123456', ability=test_ability, id=111111, executor=test_executor)
-
-        loop.run_until_complete(test_link._create_relationships([relationship], None))
-        checkable = [(x.trait, x.value) for x in test_link.facts]
-        assert (fact.trait, fact.value) in checkable
-        assert (fact2.trait, fact2.value) in checkable
-        knowledge_base_f = loop.run_until_complete(knowledge_svc.get_facts(dict(source=test_link.id)))
-        assert len(knowledge_base_f) == 2
-        assert test_link.id in knowledge_base_f[0].links
-        knowledge_base_r = loop.run_until_complete(knowledge_svc.get_relationships(dict(edge='has_admin')))
-        assert len(knowledge_base_r) == 1
-=======
     def test_link_agent_reported_time_not_present_when_none_roundtrip(self, ability, executor):
         test_executor = executor(name='psh', platform='windows')
         test_ability = ability(ability_id='123')
@@ -143,4 +123,22 @@
 
         assert serialized_link['agent_reported_time'] == '2021-02-23 11:50:16'
         assert loaded_link.agent_reported_time == BaseService.get_timestamp_from_string('2021-02-23 11:50:16')
->>>>>>> f5cf634f
+
+    def test_link_knowledge_svc_synchronization(self, loop, executor, ability, knowledge_svc):
+        test_executor = executor(name='psh', platform='windows')
+        test_ability = ability(ability_id='123', executors=[test_executor])
+        fact = Fact(trait='remote.host.fqdn', value='dc')
+        fact2 = Fact(trait='domain.user.name', value='Bob')
+        relationship = Relationship(source=fact, edge='has_admin', target=fact2)
+        test_link = Link(command='echo "this was a triumph"',
+                         paw='123456', ability=test_ability, id=111111, executor=test_executor)
+
+        loop.run_until_complete(test_link._create_relationships([relationship], None))
+        checkable = [(x.trait, x.value) for x in test_link.facts]
+        assert (fact.trait, fact.value) in checkable
+        assert (fact2.trait, fact2.value) in checkable
+        knowledge_base_f = loop.run_until_complete(knowledge_svc.get_facts(dict(source=test_link.id)))
+        assert len(knowledge_base_f) == 2
+        assert test_link.id in knowledge_base_f[0].links
+        knowledge_base_r = loop.run_until_complete(knowledge_svc.get_relationships(dict(edge='has_admin')))
+        assert len(knowledge_base_r) == 1